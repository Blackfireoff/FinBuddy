--- conflicted
+++ resolved
@@ -1,15 +1,9 @@
 ﻿from typing import Literal
-import requests, os, json
-from dotenv import load_dotenv
+
 from fastapi import APIRouter
 from scoring import EnhancedTransactionScorer
 from transactions import get_last_transactions, BlockscoutAPIClient
-<<<<<<< HEAD
-from schemas import ExplainResponse, ExplainRequest
-from AIService import explain
-=======
 from positions import WalletPositions
->>>>>>> ff8ee282
 
 router = APIRouter()
 
@@ -59,6 +53,8 @@
 # add a route using the ai.py to get a chat completion from asi1.ai
 @router.get("/ai/chat")
 def ai_chat(message: str):
+    import requests, os, json
+    from dotenv import load_dotenv
 
     url = "https://api.asi1.ai/v1/chat/completions"
     load_dotenv(dotenv_path=os.path.join(os.path.dirname(__file__), '..', '.env'))
@@ -76,12 +72,6 @@
         return {"response": content}
     else:
         return {"error": "Failed to get response from AI service", "status_code": response.status_code}
-<<<<<<< HEAD
-    
-@router.post("/aiservice/explain", response_model=ExplainResponse)
-def ai_explain(req: ExplainRequest):
-    return explain(req=req)
-=======
 
 
 @router.get("/positions/{network}/{evm_address}")
@@ -111,5 +101,4 @@
         "network": network,
         "address": evm_address,
         "positions": positions
-    }
->>>>>>> ff8ee282
+    }