﻿from typing import Literal

from fastapi import APIRouter
from scoring import EnhancedTransactionScorer
from transactions import get_last_transactions, BlockscoutAPIClient
from positions import WalletPositions

router = APIRouter()


@router.get("/transactions/{network}/{evm_address}")
async def get_transactions(network: Literal["mainnet", "sepolia"], evm_address: str):
    """
    Endpoint pour récupérer les 3 dernières transactions d'une adresse Ethereum.

    Exemple: GET /transactions/mainnet/0x94E2623A8637F85aC367940D5594eD4498fEDB51
    """
    transactions = await get_last_transactions(network, evm_address)
    return {"network": network, "address": evm_address, "transactions": transactions}

@router.get("/transactions/{network}/{evm_address}/scores")
async def get_transaction_scores(network: Literal["mainnet", "sepolia"], evm_address: str):
    """
    Endpoint pour récupérer les scores des 3 dernières transactions avec analyse blockchain en temps réel et interpreter API.

    Exemple: GET /transactions/mainnet/0x94E2623A8637F85aC367940D5594eD4498fEDB51/scores
    """
    # Get transactions
    transactions = await get_last_transactions(network, evm_address)
    
    # Initialize API client and enhanced scorer
    api_client = BlockscoutAPIClient(network)
    enhanced_scorer = EnhancedTransactionScorer(wallet=evm_address)
    
    # Score transactions avec données enrichies + interpreter (V2)
    cohort_stats = await api_client.get_cohort_stats()

    scored_transactions = []
    for tx in transactions:
        enhanced_data = await api_client.get_comprehensive_transaction_data(tx)
        scored_tx = enhanced_scorer.score_transaction_enhanced_v2(
            tx, enhanced_data, cohort_stats=cohort_stats
        )
        scored_transactions.append(scored_tx)

    return {
        "network": network, 
        "address": evm_address, 
        "scored_transactions": scored_transactions,

    }

# add a route using the ai.py to get a chat completion from asi1.ai
@router.get("/ai/chat")
def ai_chat(message: str):
    import requests, os, json
    from dotenv import load_dotenv

    url = "https://api.asi1.ai/v1/chat/completions"
    load_dotenv(dotenv_path=os.path.join(os.path.dirname(__file__), '..', '.env'))
    headers = {
        "Authorization": f"Bearer {os.getenv('ASI_ONE_API_KEY')}",
        "Content-Type": "application/json"
    }
    body = {
        "model": "asi1-mini",
        "messages": [{"role": "user", "content": message}]
    }
    response = requests.post(url, headers=headers, json=body)
    if response.status_code == 200:
        content = response.json()["choices"][0]["message"]["content"]
        return {"response": content}
    else:
        return {"error": "Failed to get response from AI service", "status_code": response.status_code}


@router.get("/positions/{network}/{evm_address}")
async def get_positions(network: Literal["mainnet", "sepolia"], evm_address: str):
    """
    Endpoint pour récupérer TOUTES les positions actuelles d'un wallet avec valeurs USD: 
    - ETH natif (avec prix USD)
    - Tous les tokens ERC-20 (USDC, USDT, etc.) avec prix USD
    - Tous les NFTs (ERC-721, ERC-1155)
    - Montants détenus, PnL et valeurs USD
    
    Exemple: GET /positions/mainnet/0x94E2623A8637F85aC367940D5594eD4498fEDB51
    
<<<<<<< HEAD
@router.post("/aiservice/explain", response_model=ExplainResponse)
async def ai_explain(req: ExplainRequest):
    return await explain(req=req)
=======
    Retourne:
    - native_balance: Balance ETH avec usd_price et usd_value
    - all_tokens.erc20_tokens: Liste des tokens ERC-20 avec PnL et valeurs USD
    - all_tokens.nft_tokens: Liste des NFTs détenus
    - portfolio_summary: Résumé du portefeuille avec total_value_usd
    """
    # Initialize wallet positions client
    wallet_positions = WalletPositions(network)
    
    # Get wallet positions
    positions = await wallet_positions.get_wallet_positions(evm_address)
    
    return {
        "network": network,
        "address": evm_address,
        "positions": positions
    }
>>>>>>> 89533573
<|MERGE_RESOLUTION|>--- conflicted
+++ resolved
@@ -4,7 +4,7 @@
 from scoring import EnhancedTransactionScorer
 from transactions import get_last_transactions, BlockscoutAPIClient
 from positions import WalletPositions
-
+from schemas import ExplainRequest, ExplainResponse
 router = APIRouter()
 
 
@@ -83,13 +83,9 @@
     - Tous les NFTs (ERC-721, ERC-1155)
     - Montants détenus, PnL et valeurs USD
     
+
     Exemple: GET /positions/mainnet/0x94E2623A8637F85aC367940D5594eD4498fEDB51
     
-<<<<<<< HEAD
-@router.post("/aiservice/explain", response_model=ExplainResponse)
-async def ai_explain(req: ExplainRequest):
-    return await explain(req=req)
-=======
     Retourne:
     - native_balance: Balance ETH avec usd_price et usd_value
     - all_tokens.erc20_tokens: Liste des tokens ERC-20 avec PnL et valeurs USD
@@ -107,4 +103,7 @@
         "address": evm_address,
         "positions": positions
     }
->>>>>>> 89533573
+
+@router.post("/aiservice/analyse", response_model=ExplainResponse)
+async def ai_explain(req: ExplainRequest):
+    return await explain(req=req)